# CLAUDE.md

This file provides guidance to Claude Code (claude.ai/code) when working with code in this repository.

## Development Commands

### Build and Run
- `npm run build` - Build the project (compiles TypeScript)
- `npm run start` - Run the built application
- `npm run dev` - Build and run the application in development mode
- `npm run dev:watch` - Watch for changes and rebuild automatically

### Testing and Code Quality
- `npm run test` - Run tests with Jest
- `npm run lint` - Run ESLint for static code analysis
- `npm run format` - Format code with Prettier
- `npm run format:check` - Check code formatting without modifying files
<<<<<<< HEAD

## MCP Tool Registration
To add new functionality, register tools with the MCP server in `src/index.ts`:

```typescript
server.registerTool({
  name: 'toolName',
  description: 'Description of what the tool does',
  parameters: {
    // Define parameters here
  },
  execute: async (params) => {
    // Implementation goes here
  }
});
```

## Logging
The application uses a structured logging system with multiple log levels:

```typescript
import { createLogger } from './services/logger.js';

// Create a logger for your component
const logger = createLogger('ComponentName');

// Log at different levels
logger.debug('Detailed debugging information');
logger.info('General information');
logger.warn('Warning conditions');
logger.error('Error conditions');
```

Set the LOG_LEVEL environment variable to control verbosity:
- DEBUG - Show all logs
- INFO - Show info, warn, and error logs (default)
- WARN - Show only warnings and errors
- ERROR - Show only errors
=======
- `npm run typecheck` - Run TypeScript type checking without emitting files

## Project Architecture

### Overview
This project is a Model Context Protocol (MCP) server for Nextcloud Calendar integration. It allows fetching calendars from Nextcloud, manipulating calendar data, and exposes this functionality through MCP-compatible endpoints.

### Core Components

1. **MCP Server Implementation**
   - Implements the Model Context Protocol for AI agent integration
   - Supports both the latest Streamable HTTP transport (March 2025 spec) and legacy HTTP+SSE transport
   - Handles session management and connection keep-alive

2. **Calendar Service**
   - Communicates with Nextcloud's CalDAV API
   - Retrieves calendar information using WebDAV PROPFIND requests
   - Handles authentication via Basic Auth with Nextcloud
   - Includes ADHD-friendly organization features

3. **API Endpoints**
   - `/mcp` - Primary MCP endpoint (streamable HTTP)
   - `/sse` and `/messages` - Legacy MCP endpoints
   - `/health` - Health check endpoint
   - `/api/calendars` - REST API for calendar data

### Data Models
The application uses TypeScript interfaces to define clear data structures:
- `Calendar` - Represents a Nextcloud calendar with properties like ID, name, color, and permissions
- `Event` - Calendar events with start/end dates, recurrence rules, and ADHD-specific metadata
- `Participant` - Event attendees with status and role information
- `RecurrenceRule` - Defines repeating event patterns

### Configuration
Configuration is loaded from environment variables with defaults:
- Server settings (port, name, version)
- Nextcloud credentials (base URL, username, app token)
- Keep-alive interval for MCP connections

## Common Development Tasks

### Adding a New API Endpoint
1. Create a handler function in the appropriate file in `src/handlers/`
2. Add the route in `src/index.ts`
3. Implement any necessary service methods in `src/services/`

### Extending Calendar Functionality
1. Add or modify interfaces in `src/models/calendar.ts`
2. Implement service methods in `src/services/calendar.service.ts`
3. Create handlers in `src/handlers/` to expose the functionality

### Testing
- Unit tests are in `src/__tests__/`
- The project uses Jest for testing
- Run tests with `npm run test`

### Environment Setup
1. Create a `.env` file in the project root based on `.env.example`
2. Configure Nextcloud credentials (base URL, username, app token)
3. Set server configuration options (port, name, version)
>>>>>>> 0c58d617
<|MERGE_RESOLUTION|>--- conflicted
+++ resolved
@@ -15,7 +15,6 @@
 - `npm run lint` - Run ESLint for static code analysis
 - `npm run format` - Format code with Prettier
 - `npm run format:check` - Check code formatting without modifying files
-<<<<<<< HEAD
 
 ## MCP Tool Registration
 To add new functionality, register tools with the MCP server in `src/index.ts`:
@@ -54,7 +53,7 @@
 - INFO - Show info, warn, and error logs (default)
 - WARN - Show only warnings and errors
 - ERROR - Show only errors
-=======
+
 - `npm run typecheck` - Run TypeScript type checking without emitting files
 
 ## Project Architecture
@@ -114,5 +113,4 @@
 ### Environment Setup
 1. Create a `.env` file in the project root based on `.env.example`
 2. Configure Nextcloud credentials (base URL, username, app token)
-3. Set server configuration options (port, name, version)
->>>>>>> 0c58d617
+3. Set server configuration options (port, name, version)